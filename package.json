--- conflicted
+++ resolved
@@ -29,6 +29,7 @@
     "dirty": "^1.1.0",
     "elasticsearch": "^16.7.1",
     "mocha": "^7.1.2",
+    "mssql": "^6.2.0",
     "mysql": "2.18.1",
     "nano": "^8.2.2",
     "pg": "^8.0.3",
@@ -46,14 +47,8 @@
     "type": "git",
     "url": "https://github.com/ether/db.git"
   },
-<<<<<<< HEAD
   "main": "./index",
   "version": "0.0.1",
-=======
-  "main": "./CloneAndAtomicLayer",
-  "version": "0.4.9",
-  "gitHead": "00cb8c896433922111c12fe9d2a45087fdb11d59",
->>>>>>> 4b5d41d1
   "bugs": {
     "url": "https://github.com/ether/db/issues"
   },
